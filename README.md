--- conflicted
+++ resolved
@@ -1,35 +1,17 @@
-<<<<<<< HEAD
-#### Code for the paper: *Comparative Evaluation of Clustered Federated Learning Methods*
-
-##### Submited to 'The 2nd IEEE International Conference on Federated Learning Technologies and Applications (FLTA24), VALENCIA, SPAIN' 
-
-1. To reproduce the results in the paper run `driver.py` with the parameters in `exp_configs.csv`
-
-2. Each experiment will output a `.csv` file with the resuting metrics
-
-3. Histogram plots and a summary table of various experiments can be obtained running `src/utils_results.py`
-  
-
-  
-=======
-#### Code for the paper: *Comparative Evaluation of Clustered Federated Learning Methods*
-
-##### Submited to 'The 2nd IEEE International Conference on Federated Learning Technologies and Applications (FLTA24), VALENCIA, SPAIN' 
-
-1. To reproduce the results in the paper run `driver.py` with the parameters in `exp_configs.csv`
-
-2. Each experiment will output a `.csv` file with the resuting metrics
-
-3. Histogram plots and a summary table of various experiments can be obtained running `src/utils_results.py`
-  
-To use driver.py use the following parameters : 
-
-`python driver.py --exp_type --dataset --heterogeneity_type  --num_clients --num_samples_by_label --num_clusters --centralized_epochs --federated_rounds --seed ` 
-
-To run all experiments in exp_config.csv user `run_exp.py`. 
-
-Once all experiments are done, to get results run `src/utils_results.src`.
-
-
-  
->>>>>>> 283a5bb1
+#### Code for the paper: *Comparative Evaluation of Clustered Federated Learning Methods*
+
+##### Submited to 'The 2nd IEEE International Conference on Federated Learning Technologies and Applications (FLTA24), VALENCIA, SPAIN' 
+
+1. To reproduce the results in the paper run `driver.py` with the parameters in `exp_configs.csv`
+
+2. Each experiment will output a `.csv` file with the resuting metrics
+
+3. Histogram plots and a summary table of various experiments can be obtained running `src/utils_results.py`
+  
+To use driver.py use the following parameters : 
+
+`python driver.py --exp_type --dataset --heterogeneity_type  --num_clients --num_samples_by_label --num_clusters --centralized_epochs --federated_rounds --seed ` 
+
+To run all experiments in exp_config.csv user `run_exp.py`. 
+
+Once all experiments are done, to get results run `src/utils_results.src`.